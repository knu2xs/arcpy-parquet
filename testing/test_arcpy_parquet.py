--- conflicted
+++ resolved
@@ -73,7 +73,6 @@
 def test_parquet_to_feature_class_h3():
     import arcpy
 
-<<<<<<< HEAD
     arcpy.env.overwriteOutput = True
     in_pqt = Path(
         r"D:\projects\foursquare-processing\data\raw\foursquare_deltas\esri_h3_05\parquet"
@@ -92,6 +91,18 @@
     assert arcpy.Exists(str(out_fc))
 
 
+def test_parquet_to_feature_class_coordinates(tmp_gdb):
+    in_pqt = Path(r"D:\projects\foursquare-processing\data\sample\coordinate_data")
+    out_fc = tmp_gdb / "test_coordinates"
+    res = arcpy_parquet.parquet_to_feature_class(
+        in_pqt,
+        out_fc,
+        geometry_type="COORDINATES",
+        geometry_column=["longitude", "latitude"],
+    )
+    assert arcpy.Exists(str(out_fc))
+
+
 def test_parquet_to_feature_class_foursquare_melbourne():
     import arcpy
 
@@ -103,41 +114,12 @@
         r"D:\projects\foursquare-melbourne202312\data\interim\interim.gdb\foursquare_vic_extract_20240205"
     )
     schma_csv = [f for f in (in_pqt.parent / "schema").glob("*.csv")][0]
-=======
-    arcpy.env.overwriteOutput = True
-    in_pqt = Path(
-        r"D:\projects\foursquare-processing\data\raw\foursquare_deltas\esri_h3_05\parquet"
-    )
-    out_fc = Path(
-        r"D:\projects\foursquare-processing\data\processed\processed.gdb\adu_delta_h3_05"
-    )
-    schma_csv = r"D:\projects\foursquare-processing\data\raw\foursquare_deltas\esri_h3_05\schema\part-00000-0445cd8d-f968-460a-9b4c-d41e66bb1de1-c000.csv"
->>>>>>> 448d8cb8
     res = arcpy_parquet.parquet_to_feature_class(
         in_pqt,
         output_feature_class=out_fc,
         schema_file=schma_csv,
-<<<<<<< HEAD
         geometry_type="POINT",
         build_spatial_index=True,
     )
     assert arcpy.Exists(str(out_fc))
-    assert int(arcpy.management.GetCount(str(out_fc))[0]) > 0
-=======
-        geometry_type="POLYGON",
-        build_spatial_index=True,
-    )
-    assert arcpy.Exists(str(out_fc))
-
-
-def test_parquet_to_feature_class_coordinates(tmp_gdb):
-    in_pqt = Path(r"D:\projects\foursquare-processing\data\sample\coordinate_data")
-    out_fc = tmp_gdb / "test_coordinates"
-    res = arcpy_parquet.parquet_to_feature_class(
-        in_pqt,
-        out_fc,
-        geometry_type="COORDINATES",
-        geometry_column=["longitude", "latitude"],
-    )
-    assert arcpy.Exists(str(out_fc))
->>>>>>> 448d8cb8
+    assert int(arcpy.management.GetCount(str(out_fc))[0]) > 0